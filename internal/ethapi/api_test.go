--- conflicted
+++ resolved
@@ -22,19 +22,11 @@
 	"encoding/json"
 	"errors"
 	"fmt"
-<<<<<<< HEAD
-	"hash"
-=======
->>>>>>> 43df6122
 	"math/big"
 	"os"
 	"path/filepath"
 	"reflect"
-<<<<<<< HEAD
-	"sort"
 	"strings"
-=======
->>>>>>> 43df6122
 	"testing"
 	"time"
 
@@ -483,13 +475,9 @@
 	}
 	panic("unknown type rpc.BlockNumberOrHash")
 }
-<<<<<<< HEAD
+
 func (b testBackend) CurrentHeader() *types.Header { return b.chain.CurrentHeader() }
-func (b testBackend) CurrentBlock() *types.Header  { panic("implement me") }
-=======
-func (b testBackend) CurrentHeader() *types.Header { return b.chain.CurrentBlock() }
 func (b testBackend) CurrentBlock() *types.Header  { return b.chain.CurrentBlock() }
->>>>>>> 43df6122
 func (b testBackend) BlockByNumber(ctx context.Context, number rpc.BlockNumber) (*types.Block, error) {
 	if number == rpc.LatestBlockNumber {
 		head := b.chain.CurrentBlock()
@@ -971,7 +959,7 @@
 		n11hash       = crypto.Keccak256Hash([]byte{0xb}).Hex()
 		sha256Address = common.BytesToAddress([]byte{0x02})
 	)
-	api := NewBlockChainAPI(newTestBackend(t, genBlocks, genesis, func(i int, b *core.BlockGen) {
+	api := NewBlockChainAPI(newTestBackend(t, genBlocks, genesis, ethash.NewFaker(), func(i int, b *core.BlockGen) {
 		b.SetCoinbase(common.HexToAddress(coinbase))
 		// Transfer from account[0] to account[1]
 		//    value: 1000 wei
@@ -1944,6 +1932,10 @@
 	}
 }
 
+func hex2Hash(s string) common.Hash {
+	return common.BytesToHash(common.FromHex(s))
+}
+
 func TestRPCGetBlockOrHeader(t *testing.T) {
 	t.Parallel()
 
@@ -2476,12 +2468,5 @@
 	if err != nil {
 		t.Fatalf("error reading expected test file: %s output: %v", outputFile, err)
 	}
-<<<<<<< HEAD
-}
-
-func hex2Hash(s string) common.Hash {
-	return common.BytesToHash(common.FromHex(s))
-=======
 	require.JSONEqf(t, string(want), string(data), "test %d: json not match, want: %s, have: %s", testid, string(want), string(data))
->>>>>>> 43df6122
 }
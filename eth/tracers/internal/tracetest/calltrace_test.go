// Copyright 2021 The go-ethereum Authors
// This file is part of the go-ethereum library.
//
// The go-ethereum library is free software: you can redistribute it and/or modify
// it under the terms of the GNU Lesser General Public License as published by
// the Free Software Foundation, either version 3 of the License, or
// (at your option) any later version.
//
// The go-ethereum library is distributed in the hope that it will be useful,
// but WITHOUT ANY WARRANTY; without even the implied warranty of
// MERCHANTABILITY or FITNESS FOR A PARTICULAR PURPOSE. See the
// GNU Lesser General Public License for more details.
//
// You should have received a copy of the GNU Lesser General Public License
// along with the go-ethereum library. If not, see <http://www.gnu.org/licenses/>.

package tracetest

import (
	"encoding/json"
	"math/big"
	"os"
	"path/filepath"
	"strings"
	"testing"

	"github.com/ethereum/go-ethereum/common"
	"github.com/ethereum/go-ethereum/common/hexutil"
	"github.com/ethereum/go-ethereum/common/math"
	"github.com/ethereum/go-ethereum/core"
	"github.com/ethereum/go-ethereum/core/rawdb"
	"github.com/ethereum/go-ethereum/core/types"
	"github.com/ethereum/go-ethereum/core/vm"
	"github.com/ethereum/go-ethereum/crypto"
	"github.com/ethereum/go-ethereum/eth/tracers"
	"github.com/ethereum/go-ethereum/params"
	"github.com/ethereum/go-ethereum/rlp"
	"github.com/ethereum/go-ethereum/tests"
)

type callContext struct {
	Number     math.HexOrDecimal64   `json:"number"`
	Difficulty *math.HexOrDecimal256 `json:"difficulty"`
	Time       math.HexOrDecimal64   `json:"timestamp"`
	GasLimit   math.HexOrDecimal64   `json:"gasLimit"`
	Miner      common.Address        `json:"miner"`
}

// callLog is the result of LOG opCode
type callLog struct {
	Address common.Address `json:"address"`
	Topics  []common.Hash  `json:"topics"`
	Data    hexutil.Bytes  `json:"data"`
}

// callTrace is the result of a callTracer run.
type callTrace struct {
<<<<<<< HEAD
	Type     string          `json:"type"`
	From     common.Address  `json:"from"`
	Gas      *hexutil.Uint64 `json:"gas"`
	GasUsed  *hexutil.Uint64 `json:"gasUsed"`
	To       common.Address  `json:"to,omitempty"`
	Input    hexutil.Bytes   `json:"input"`
	Output   hexutil.Bytes   `json:"output,omitempty"`
	Error    string          `json:"error,omitempty"`
	Revertal string          `json:"revertReason,omitempty"`
	Calls    []callTrace     `json:"calls,omitempty"`
	Logs     []callLog       `json:"logs,omitempty"`
	Value    *hexutil.Big    `json:"value,omitempty"`
=======
	From         common.Address  `json:"from"`
	Gas          *hexutil.Uint64 `json:"gas"`
	GasUsed      *hexutil.Uint64 `json:"gasUsed"`
	To           common.Address  `json:"to,omitempty"`
	Input        hexutil.Bytes   `json:"input"`
	Output       hexutil.Bytes   `json:"output,omitempty"`
	Error        string          `json:"error,omitempty"`
	RevertReason string          `json:"revertReason,omitempty"`
	Calls        []callTrace     `json:"calls,omitempty"`
	Logs         []callLog       `json:"logs,omitempty"`
	Value        *hexutil.Big    `json:"value,omitempty"`
	// Gencodec adds overridden fields at the end
	Type string `json:"type"`
>>>>>>> 5c8cc10d
}

// callTracerTest defines a single test to check the call tracer against.
type callTracerTest struct {
	Genesis      *core.Genesis   `json:"genesis"`
	Context      *callContext    `json:"context"`
	Input        string          `json:"input"`
	TracerConfig json.RawMessage `json:"tracerConfig"`
	Result       *callTrace      `json:"result"`
}

// Iterates over all the input-output datasets in the tracer test harness and
// runs the JavaScript tracers against them.
func TestCallTracerLegacy(t *testing.T) {
	testCallTracer("callTracerLegacy", "call_tracer_legacy", t)
}

func TestCallTracerNative(t *testing.T) {
	testCallTracer("callTracer", "call_tracer", t)
}

func TestCallTracerNativeWithLog(t *testing.T) {
	testCallTracer("callTracer", "call_tracer_withLog", t)
}

func testCallTracer(tracerName string, dirPath string, t *testing.T) {
	isLegacy := strings.HasSuffix(dirPath, "_legacy")
	files, err := os.ReadDir(filepath.Join("testdata", dirPath))
	if err != nil {
		t.Fatalf("failed to retrieve tracer test suite: %v", err)
	}
	for _, file := range files {
		if !strings.HasSuffix(file.Name(), ".json") {
			continue
		}
		file := file // capture range variable
		t.Run(camel(strings.TrimSuffix(file.Name(), ".json")), func(t *testing.T) {
			t.Parallel()

			var (
				test = new(callTracerTest)
				tx   = new(types.Transaction)
			)
			// Call tracer test found, read if from disk
			if blob, err := os.ReadFile(filepath.Join("testdata", dirPath, file.Name())); err != nil {
				t.Fatalf("failed to read testcase: %v", err)
			} else if err := json.Unmarshal(blob, test); err != nil {
				t.Fatalf("failed to parse testcase: %v", err)
			}
			if err := tx.UnmarshalBinary(common.FromHex(test.Input)); err != nil {
				t.Fatalf("failed to parse testcase input: %v", err)
			}
			// Configure a blockchain with the given prestate
			var (
				signer    = types.MakeSigner(test.Genesis.Config, new(big.Int).SetUint64(uint64(test.Context.Number)))
				origin, _ = signer.Sender(tx)
				txContext = vm.TxContext{
					Origin:   origin,
					GasPrice: tx.GasPrice(),
				}
				context = vm.BlockContext{
					CanTransfer: core.CanTransfer,
					Transfer:    core.Transfer,
					Coinbase:    test.Context.Miner,
					BlockNumber: new(big.Int).SetUint64(uint64(test.Context.Number)),
					Time:        uint64(test.Context.Time),
					Difficulty:  (*big.Int)(test.Context.Difficulty),
					GasLimit:    uint64(test.Context.GasLimit),
					BaseFee:     test.Genesis.BaseFee,
				}
				_, statedb = tests.MakePreState(rawdb.NewMemoryDatabase(), test.Genesis.Alloc, false)
			)
			tracer, err := tracers.DefaultDirectory.New(tracerName, new(tracers.Context), test.TracerConfig)
			if err != nil {
				t.Fatalf("failed to create call tracer: %v", err)
			}
			evm := vm.NewEVM(context, txContext, statedb, test.Genesis.Config, vm.Config{Debug: true, Tracer: tracer})
			msg, err := tx.AsMessage(signer, nil)
			if err != nil {
				t.Fatalf("failed to prepare transaction for tracing: %v", err)
			}
			vmRet, err := core.ApplyMessage(evm, msg, new(core.GasPool).AddGas(tx.Gas()))
			if err != nil {
				t.Fatalf("failed to execute transaction: %v", err)
			}
			// Retrieve the trace result and compare against the expected.
			res, err := tracer.GetResult()
			if err != nil {
				t.Fatalf("failed to retrieve trace result: %v", err)
			}
			// The legacy javascript calltracer marshals json in js, which
			// is not deterministic (as opposed to the golang json encoder).
			if isLegacy {
				// This is a tweak to make it deterministic. Can be removed when
				// we remove the legacy tracer.
				var x callTrace
				json.Unmarshal(res, &x)
				res, _ = json.Marshal(x)
			}
			want, err := json.Marshal(test.Result)
			if err != nil {
				t.Fatalf("failed to marshal test: %v", err)
			}
			if string(want) != string(res) {
				t.Fatalf("trace mismatch\n have: %v\n want: %v\n", string(res), string(want))
			}
			// Sanity check: compare top call's gas used against vm result
			type simpleResult struct {
				GasUsed hexutil.Uint64
			}
			var topCall simpleResult
			if err := json.Unmarshal(res, &topCall); err != nil {
				t.Fatalf("failed to unmarshal top calls gasUsed: %v", err)
			}
			if uint64(topCall.GasUsed) != vmRet.UsedGas {
				t.Fatalf("top call has invalid gasUsed. have: %d want: %d", topCall.GasUsed, vmRet.UsedGas)
			}
		})
	}
}

func BenchmarkTracers(b *testing.B) {
	files, err := os.ReadDir(filepath.Join("testdata", "call_tracer"))
	if err != nil {
		b.Fatalf("failed to retrieve tracer test suite: %v", err)
	}
	for _, file := range files {
		if !strings.HasSuffix(file.Name(), ".json") {
			continue
		}
		file := file // capture range variable
		b.Run(camel(strings.TrimSuffix(file.Name(), ".json")), func(b *testing.B) {
			blob, err := os.ReadFile(filepath.Join("testdata", "call_tracer", file.Name()))
			if err != nil {
				b.Fatalf("failed to read testcase: %v", err)
			}
			test := new(callTracerTest)
			if err := json.Unmarshal(blob, test); err != nil {
				b.Fatalf("failed to parse testcase: %v", err)
			}
			benchTracer("callTracer", test, b)
		})
	}
}

func benchTracer(tracerName string, test *callTracerTest, b *testing.B) {
	// Configure a blockchain with the given prestate
	tx := new(types.Transaction)
	if err := rlp.DecodeBytes(common.FromHex(test.Input), tx); err != nil {
		b.Fatalf("failed to parse testcase input: %v", err)
	}
	signer := types.MakeSigner(test.Genesis.Config, new(big.Int).SetUint64(uint64(test.Context.Number)))
	msg, err := tx.AsMessage(signer, nil)
	if err != nil {
		b.Fatalf("failed to prepare transaction for tracing: %v", err)
	}
	origin, _ := signer.Sender(tx)
	txContext := vm.TxContext{
		Origin:   origin,
		GasPrice: tx.GasPrice(),
	}
	context := vm.BlockContext{
		CanTransfer: core.CanTransfer,
		Transfer:    core.Transfer,
		Coinbase:    test.Context.Miner,
		BlockNumber: new(big.Int).SetUint64(uint64(test.Context.Number)),
		Time:        uint64(test.Context.Time),
		Difficulty:  (*big.Int)(test.Context.Difficulty),
		GasLimit:    uint64(test.Context.GasLimit),
	}
	_, statedb := tests.MakePreState(rawdb.NewMemoryDatabase(), test.Genesis.Alloc, false)

	b.ReportAllocs()
	b.ResetTimer()
	for i := 0; i < b.N; i++ {
		tracer, err := tracers.DefaultDirectory.New(tracerName, new(tracers.Context), nil)
		if err != nil {
			b.Fatalf("failed to create call tracer: %v", err)
		}
		evm := vm.NewEVM(context, txContext, statedb, test.Genesis.Config, vm.Config{Debug: true, Tracer: tracer})
		snap := statedb.Snapshot()
		st := core.NewStateTransition(evm, msg, new(core.GasPool).AddGas(tx.Gas()))
		if _, err = st.TransitionDb(); err != nil {
			b.Fatalf("failed to execute transaction: %v", err)
		}
		if _, err = tracer.GetResult(); err != nil {
			b.Fatal(err)
		}
		statedb.RevertToSnapshot(snap)
	}
}

// TestZeroValueToNotExitCall tests the calltracer(s) on the following:
// Tx to A, A calls B with zero value. B does not already exist.
// Expected: that enter/exit is invoked and the inner call is shown in the result
func TestZeroValueToNotExitCall(t *testing.T) {
	var to = common.HexToAddress("0x00000000000000000000000000000000deadbeef")
	privkey, err := crypto.HexToECDSA("0000000000000000deadbeef00000000000000000000000000000000deadbeef")
	if err != nil {
		t.Fatalf("err %v", err)
	}
	signer := types.NewEIP155Signer(big.NewInt(1))
	tx, err := types.SignNewTx(privkey, signer, &types.LegacyTx{
		GasPrice: big.NewInt(0),
		Gas:      50000,
		To:       &to,
	})
	if err != nil {
		t.Fatalf("err %v", err)
	}
	origin, _ := signer.Sender(tx)
	txContext := vm.TxContext{
		Origin:   origin,
		GasPrice: big.NewInt(1),
	}
	context := vm.BlockContext{
		CanTransfer: core.CanTransfer,
		Transfer:    core.Transfer,
		Coinbase:    common.Address{},
		BlockNumber: new(big.Int).SetUint64(8000000),
		Time:        5,
		Difficulty:  big.NewInt(0x30000),
		GasLimit:    uint64(6000000),
	}
	var code = []byte{
		byte(vm.PUSH1), 0x0, byte(vm.DUP1), byte(vm.DUP1), byte(vm.DUP1), // in and outs zero
		byte(vm.DUP1), byte(vm.PUSH1), 0xff, byte(vm.GAS), // value=0,address=0xff, gas=GAS
		byte(vm.CALL),
	}
	var alloc = core.GenesisAlloc{
		to: core.GenesisAccount{
			Nonce: 1,
			Code:  code,
		},
		origin: core.GenesisAccount{
			Nonce:   0,
			Balance: big.NewInt(500000000000000),
		},
	}
	_, statedb := tests.MakePreState(rawdb.NewMemoryDatabase(), alloc, false)
	// Create the tracer, the EVM environment and run it
	tracer, err := tracers.DefaultDirectory.New("callTracer", nil, nil)
	if err != nil {
		t.Fatalf("failed to create call tracer: %v", err)
	}
	evm := vm.NewEVM(context, txContext, statedb, params.MainnetChainConfig, vm.Config{Debug: true, Tracer: tracer})
	msg, err := tx.AsMessage(signer, nil)
	if err != nil {
		t.Fatalf("failed to prepare transaction for tracing: %v", err)
	}
	st := core.NewStateTransition(evm, msg, new(core.GasPool).AddGas(tx.Gas()))
	if _, err = st.TransitionDb(); err != nil {
		t.Fatalf("failed to execute transaction: %v", err)
	}
	// Retrieve the trace result and compare against the etalon
	res, err := tracer.GetResult()
	if err != nil {
		t.Fatalf("failed to retrieve trace result: %v", err)
	}
	wantStr := `{"type":"CALL","from":"0x682a80a6f560eec50d54e63cbeda1c324c5f8d1b","gas":"0x7148","gasUsed":"0x54d8","to":"0x00000000000000000000000000000000deadbeef","input":"0x","calls":[{"type":"CALL","from":"0x00000000000000000000000000000000deadbeef","gas":"0x6cbf","gasUsed":"0x0","to":"0x00000000000000000000000000000000000000ff","input":"0x","value":"0x0"}],"value":"0x0"}`
	if string(res) != wantStr {
		t.Fatalf("trace mismatch\n have: %v\n want: %v\n", string(res), wantStr)
	}
}<|MERGE_RESOLUTION|>--- conflicted
+++ resolved
@@ -55,20 +55,7 @@
 
 // callTrace is the result of a callTracer run.
 type callTrace struct {
-<<<<<<< HEAD
-	Type     string          `json:"type"`
-	From     common.Address  `json:"from"`
-	Gas      *hexutil.Uint64 `json:"gas"`
-	GasUsed  *hexutil.Uint64 `json:"gasUsed"`
-	To       common.Address  `json:"to,omitempty"`
-	Input    hexutil.Bytes   `json:"input"`
-	Output   hexutil.Bytes   `json:"output,omitempty"`
-	Error    string          `json:"error,omitempty"`
-	Revertal string          `json:"revertReason,omitempty"`
-	Calls    []callTrace     `json:"calls,omitempty"`
-	Logs     []callLog       `json:"logs,omitempty"`
-	Value    *hexutil.Big    `json:"value,omitempty"`
-=======
+	Type         string          `json:"type"`
 	From         common.Address  `json:"from"`
 	Gas          *hexutil.Uint64 `json:"gas"`
 	GasUsed      *hexutil.Uint64 `json:"gasUsed"`
@@ -80,9 +67,6 @@
 	Calls        []callTrace     `json:"calls,omitempty"`
 	Logs         []callLog       `json:"logs,omitempty"`
 	Value        *hexutil.Big    `json:"value,omitempty"`
-	// Gencodec adds overridden fields at the end
-	Type string `json:"type"`
->>>>>>> 5c8cc10d
 }
 
 // callTracerTest defines a single test to check the call tracer against.

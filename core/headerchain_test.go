--- conflicted
+++ resolved
@@ -73,11 +73,7 @@
 		db    = rawdb.NewMemoryDatabase()
 		gspec = &Genesis{BaseFee: big.NewInt(params.InitialBaseFee), Config: params.AllEthashProtocolChanges}
 	)
-<<<<<<< HEAD
-	gspec.Commit(db, trie.NewDatabase(db), nil)
-=======
-	gspec.Commit(db, trie.NewDatabase(db, nil))
->>>>>>> 43df6122
+	gspec.Commit(db, trie.NewDatabase(db, nil), nil)
 	hc, err := NewHeaderChain(db, gspec.Config, ethash.NewFaker(), func() bool { return false })
 	if err != nil {
 		t.Fatal(err)

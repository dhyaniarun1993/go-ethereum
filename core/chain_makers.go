--- conflicted
+++ resolved
@@ -361,13 +361,10 @@
 // then generate chain on top.
 func GenerateChainWithGenesis(genesis *Genesis, engine consensus.Engine, n int, gen func(int, *BlockGen)) (ethdb.Database, []*types.Block, []types.Receipts) {
 	db := rawdb.NewMemoryDatabase()
-<<<<<<< HEAD
-	_, err := genesis.Commit(db, trie.NewDatabase(db), nil)
-=======
+
 	triedb := trie.NewDatabase(db, trie.HashDefaults)
 	defer triedb.Close()
-	_, err := genesis.Commit(db, triedb)
->>>>>>> 43df6122
+	_, err := genesis.Commit(db, triedb, nil)
 	if err != nil {
 		panic(err)
 	}

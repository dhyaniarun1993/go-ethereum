--- conflicted
+++ resolved
@@ -19,11 +19,7 @@
 
 import (
 	"encoding/json"
-<<<<<<< HEAD
-	"errors"
 	"math/big"
-=======
->>>>>>> 5c8cc10d
 
 	"github.com/ethereum/go-ethereum/common"
 	"github.com/ethereum/go-ethereum/core/vm"

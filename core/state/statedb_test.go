--- conflicted
+++ resolved
@@ -55,11 +55,7 @@
 	// Update it with some accounts
 	for i := byte(0); i < 255; i++ {
 		addr := common.BytesToAddress([]byte{i})
-<<<<<<< HEAD
-		state.AddBalance(addr, big.NewInt(int64(11*i)), 0x0)
-=======
-		state.AddBalance(addr, uint256.NewInt(uint64(11*i)))
->>>>>>> fc380f52
+		state.AddBalance(addr, uint256.NewInt(uint64(11*i)), BalanceChangeUnspecified)
 		state.SetNonce(addr, uint64(42*i))
 		if i%2 == 0 {
 			state.SetState(addr, common.BytesToHash([]byte{i, i, i}), common.BytesToHash([]byte{i, i, i, i}))
@@ -94,11 +90,7 @@
 	finalState, _ := New(types.EmptyRootHash, NewDatabaseWithNodeDB(finalDb, finalNdb), nil)
 
 	modify := func(state *StateDB, addr common.Address, i, tweak byte) {
-<<<<<<< HEAD
-		state.SetBalance(addr, big.NewInt(int64(11*i)+int64(tweak)), BalanceChangeUnspecified)
-=======
-		state.SetBalance(addr, uint256.NewInt(uint64(11*i)+uint64(tweak)))
->>>>>>> fc380f52
+		state.SetBalance(addr, uint256.NewInt(uint64(11*i)+uint64(tweak)), BalanceChangeUnspecified)
 		state.SetNonce(addr, uint64(42*i+tweak))
 		if i%2 == 0 {
 			state.SetState(addr, common.Hash{i, i, i, 0}, common.Hash{})
@@ -173,13 +165,8 @@
 	orig, _ := New(types.EmptyRootHash, NewDatabase(rawdb.NewMemoryDatabase()), nil)
 
 	for i := byte(0); i < 255; i++ {
-<<<<<<< HEAD
-		obj := orig.GetOrNewStateObject(common.BytesToAddress([]byte{i}))
-		obj.AddBalance(big.NewInt(int64(i)), 0x0)
-=======
 		obj := orig.getOrNewStateObject(common.BytesToAddress([]byte{i}))
-		obj.AddBalance(uint256.NewInt(uint64(i)))
->>>>>>> fc380f52
+		obj.AddBalance(uint256.NewInt(uint64(i)), BalanceChangeUnspecified)
 		orig.updateStateObject(obj)
 	}
 	orig.Finalise(false)
@@ -196,15 +183,9 @@
 		copyObj := copy.getOrNewStateObject(common.BytesToAddress([]byte{i}))
 		ccopyObj := ccopy.getOrNewStateObject(common.BytesToAddress([]byte{i}))
 
-<<<<<<< HEAD
-		origObj.AddBalance(big.NewInt(2*int64(i)), 0x0)
-		copyObj.AddBalance(big.NewInt(3*int64(i)), 0x0)
-		ccopyObj.AddBalance(big.NewInt(4*int64(i)), 0x0)
-=======
-		origObj.AddBalance(uint256.NewInt(2 * uint64(i)))
-		copyObj.AddBalance(uint256.NewInt(3 * uint64(i)))
-		ccopyObj.AddBalance(uint256.NewInt(4 * uint64(i)))
->>>>>>> fc380f52
+		origObj.AddBalance(uint256.NewInt(2*uint64(i)), BalanceChangeUnspecified)
+		copyObj.AddBalance(uint256.NewInt(3*uint64(i)), BalanceChangeUnspecified)
+		ccopyObj.AddBalance(uint256.NewInt(4*uint64(i)), BalanceChangeUnspecified)
 
 		orig.updateStateObject(origObj)
 		copy.updateStateObject(copyObj)
@@ -284,22 +265,14 @@
 		{
 			name: "SetBalance",
 			fn: func(a testAction, s *StateDB) {
-<<<<<<< HEAD
-				s.SetBalance(addr, big.NewInt(a.args[0]), BalanceChangeUnspecified)
-=======
-				s.SetBalance(addr, uint256.NewInt(uint64(a.args[0])))
->>>>>>> fc380f52
+				s.SetBalance(addr, uint256.NewInt(uint64(a.args[0])), BalanceChangeUnspecified)
 			},
 			args: make([]int64, 1),
 		},
 		{
 			name: "AddBalance",
 			fn: func(a testAction, s *StateDB) {
-<<<<<<< HEAD
-				s.AddBalance(addr, big.NewInt(a.args[0]), 0x0)
-=======
-				s.AddBalance(addr, uint256.NewInt(uint64(a.args[0])))
->>>>>>> fc380f52
+				s.AddBalance(addr, uint256.NewInt(uint64(a.args[0])), BalanceChangeUnspecified)
 			},
 			args: make([]int64, 1),
 		},
@@ -562,11 +535,7 @@
 	s.state, _ = New(root, s.state.db, s.state.snaps)
 
 	snapshot := s.state.Snapshot()
-<<<<<<< HEAD
-	s.state.AddBalance(common.Address{}, new(big.Int), 0x0)
-=======
-	s.state.AddBalance(common.Address{}, new(uint256.Int))
->>>>>>> fc380f52
+	s.state.AddBalance(common.Address{}, new(uint256.Int), BalanceChangeUnspecified)
 
 	if len(s.state.journal.dirties) != 1 {
 		t.Fatal("expected one dirty state object")
@@ -582,11 +551,7 @@
 func TestCopyOfCopy(t *testing.T) {
 	state, _ := New(types.EmptyRootHash, NewDatabase(rawdb.NewMemoryDatabase()), nil)
 	addr := common.HexToAddress("aaaa")
-<<<<<<< HEAD
-	state.SetBalance(addr, big.NewInt(42), BalanceChangeUnspecified)
-=======
-	state.SetBalance(addr, uint256.NewInt(42))
->>>>>>> fc380f52
+	state.SetBalance(addr, uint256.NewInt(42), BalanceChangeUnspecified)
 
 	if got := state.Copy().GetBalance(addr).Uint64(); got != 42 {
 		t.Fatalf("1st copy fail, expected 42, got %v", got)
@@ -609,15 +574,9 @@
 	skey := common.HexToHash("aaa")
 	sval := common.HexToHash("bbb")
 
-<<<<<<< HEAD
-	state.SetBalance(addr, big.NewInt(42), BalanceChangeUnspecified) // Change the account trie
-	state.SetCode(addr, []byte("hello"))                             // Change an external metadata
-	state.SetState(addr, skey, sval)                                 // Change the storage trie
-=======
-	state.SetBalance(addr, uint256.NewInt(42)) // Change the account trie
-	state.SetCode(addr, []byte("hello"))       // Change an external metadata
-	state.SetState(addr, skey, sval)           // Change the storage trie
->>>>>>> fc380f52
+	state.SetBalance(addr, uint256.NewInt(42), BalanceChangeUnspecified) // Change the account trie
+	state.SetCode(addr, []byte("hello"))                                 // Change an external metadata
+	state.SetState(addr, skey, sval)                                     // Change the storage trie
 
 	if balance := state.GetBalance(addr); balance.Cmp(uint256.NewInt(42)) != 0 {
 		t.Fatalf("initial balance mismatch: have %v, want %v", balance, 42)
@@ -688,15 +647,9 @@
 	skey := common.HexToHash("aaa")
 	sval := common.HexToHash("bbb")
 
-<<<<<<< HEAD
-	state.SetBalance(addr, big.NewInt(42), BalanceChangeUnspecified) // Change the account trie
-	state.SetCode(addr, []byte("hello"))                             // Change an external metadata
-	state.SetState(addr, skey, sval)                                 // Change the storage trie
-=======
-	state.SetBalance(addr, uint256.NewInt(42)) // Change the account trie
-	state.SetCode(addr, []byte("hello"))       // Change an external metadata
-	state.SetState(addr, skey, sval)           // Change the storage trie
->>>>>>> fc380f52
+	state.SetBalance(addr, uint256.NewInt(42), BalanceChangeUnspecified) // Change the account trie
+	state.SetCode(addr, []byte("hello"))                                 // Change an external metadata
+	state.SetState(addr, skey, sval)                                     // Change the storage trie
 
 	if balance := state.GetBalance(addr); balance.Cmp(uint256.NewInt(42)) != 0 {
 		t.Fatalf("initial balance mismatch: have %v, want %v", balance, 42)
@@ -763,15 +716,9 @@
 	skey := common.HexToHash("aaa")
 	sval := common.HexToHash("bbb")
 
-<<<<<<< HEAD
-	state.SetBalance(addr, big.NewInt(42), BalanceChangeUnspecified) // Change the account trie
-	state.SetCode(addr, []byte("hello"))                             // Change an external metadata
-	state.SetState(addr, skey, sval)                                 // Change the storage trie
-=======
-	state.SetBalance(addr, uint256.NewInt(42)) // Change the account trie
-	state.SetCode(addr, []byte("hello"))       // Change an external metadata
-	state.SetState(addr, skey, sval)           // Change the storage trie
->>>>>>> fc380f52
+	state.SetBalance(addr, uint256.NewInt(42), BalanceChangeUnspecified) // Change the account trie
+	state.SetCode(addr, []byte("hello"))                                 // Change an external metadata
+	state.SetState(addr, skey, sval)                                     // Change the storage trie
 
 	if balance := state.GetBalance(addr); balance.Cmp(uint256.NewInt(42)) != 0 {
 		t.Fatalf("initial balance mismatch: have %v, want %v", balance, 42)
@@ -818,11 +765,7 @@
 	state, _ := New(types.EmptyRootHash, NewDatabase(rawdb.NewMemoryDatabase()), nil)
 
 	addr := common.BytesToAddress([]byte("so"))
-<<<<<<< HEAD
-	state.SetBalance(addr, big.NewInt(1), BalanceChangeUnspecified)
-=======
-	state.SetBalance(addr, uint256.NewInt(1))
->>>>>>> fc380f52
+	state.SetBalance(addr, uint256.NewInt(1), BalanceChangeUnspecified)
 
 	root, _ := state.Commit(0, false)
 	state, _ = New(root, state.db, state.snaps)
@@ -832,11 +775,7 @@
 	state.Finalise(true)
 
 	id := state.Snapshot()
-<<<<<<< HEAD
-	state.SetBalance(addr, big.NewInt(2), BalanceChangeUnspecified)
-=======
-	state.SetBalance(addr, uint256.NewInt(2))
->>>>>>> fc380f52
+	state.SetBalance(addr, uint256.NewInt(2), BalanceChangeUnspecified)
 	state.RevertToSnapshot(id)
 
 	// Commit the entire state and make sure we don't crash and have the correct state
@@ -878,17 +817,10 @@
 	state, _ := New(types.EmptyRootHash, db, nil)
 	addr := common.BytesToAddress([]byte("so"))
 	{
-<<<<<<< HEAD
-		state.SetBalance(addr, big.NewInt(1), BalanceChangeUnspecified)
+		state.SetBalance(addr, uint256.NewInt(1), BalanceChangeUnspecified)
 		state.SetCode(addr, []byte{1, 2, 3})
 		a2 := common.BytesToAddress([]byte("another"))
-		state.SetBalance(a2, big.NewInt(100), BalanceChangeUnspecified)
-=======
-		state.SetBalance(addr, uint256.NewInt(1))
-		state.SetCode(addr, []byte{1, 2, 3})
-		a2 := common.BytesToAddress([]byte("another"))
-		state.SetBalance(a2, uint256.NewInt(100))
->>>>>>> fc380f52
+		state.SetBalance(a2, uint256.NewInt(100), BalanceChangeUnspecified)
 		state.SetCode(a2, []byte{1, 2, 4})
 		root, _ = state.Commit(0, false)
 		t.Logf("root: %x", root)
@@ -913,11 +845,7 @@
 		t.Errorf("expected %d, got %d", exp, got)
 	}
 	// Modify the state
-<<<<<<< HEAD
-	state.SetBalance(addr, big.NewInt(2), BalanceChangeUnspecified)
-=======
-	state.SetBalance(addr, uint256.NewInt(2))
->>>>>>> fc380f52
+	state.SetBalance(addr, uint256.NewInt(2), BalanceChangeUnspecified)
 	root, err := state.Commit(0, false)
 	if err == nil {
 		t.Fatalf("expected error, got root :%x", root)
@@ -1185,21 +1113,13 @@
 		slotB    = common.HexToHash("0x2")
 	)
 	// Initialize account with balance and storage in first transaction.
-<<<<<<< HEAD
-	state.SetBalance(addr, big.NewInt(1), BalanceChangeUnspecified)
-=======
-	state.SetBalance(addr, uint256.NewInt(1))
->>>>>>> fc380f52
+	state.SetBalance(addr, uint256.NewInt(1), BalanceChangeUnspecified)
 	state.SetState(addr, slotA, common.BytesToHash([]byte{0x1}))
 	state.IntermediateRoot(true)
 
 	// Reset account and mutate balance and storages
 	state.CreateAccount(addr)
-<<<<<<< HEAD
-	state.SetBalance(addr, big.NewInt(2), BalanceChangeUnspecified)
-=======
-	state.SetBalance(addr, uint256.NewInt(2))
->>>>>>> fc380f52
+	state.SetBalance(addr, uint256.NewInt(2), BalanceChangeUnspecified)
 	state.SetState(addr, slotB, common.BytesToHash([]byte{0x2}))
 	root, _ := state.Commit(0, true)
 
@@ -1225,11 +1145,7 @@
 		addr     = common.HexToAddress("0x1")
 	)
 	// Initialize account and populate storage
-<<<<<<< HEAD
-	state.SetBalance(addr, big.NewInt(1), BalanceChangeUnspecified)
-=======
-	state.SetBalance(addr, uint256.NewInt(1))
->>>>>>> fc380f52
+	state.SetBalance(addr, uint256.NewInt(1), BalanceChangeUnspecified)
 	state.CreateAccount(addr)
 	for i := 0; i < 1000; i++ {
 		slot := common.Hash(uint256.NewInt(uint64(i)).Bytes32())

package tracetest

import (
	"encoding/json"
	"fmt"
	"math/big"
	"os"
	"path/filepath"
	"reflect"
	"strings"
	"testing"

	"github.com/ethereum/go-ethereum/common"
	"github.com/ethereum/go-ethereum/common/hexutil"
	"github.com/ethereum/go-ethereum/core"
	"github.com/ethereum/go-ethereum/core/rawdb"
	"github.com/ethereum/go-ethereum/core/types"
	"github.com/ethereum/go-ethereum/core/vm"
	"github.com/ethereum/go-ethereum/eth/tracers/directory"
	"github.com/ethereum/go-ethereum/rlp"
	"github.com/ethereum/go-ethereum/tests"
)

// flatCallTrace is the result of a callTracerParity run.
type flatCallTrace struct {
	Action              flatCallTraceAction `json:"action"`
	BlockHash           common.Hash         `json:"-"`
	BlockNumber         uint64              `json:"-"`
	Error               string              `json:"error,omitempty"`
	Result              flatCallTraceResult `json:"result,omitempty"`
	Subtraces           int                 `json:"subtraces"`
	TraceAddress        []int               `json:"traceAddress"`
	TransactionHash     common.Hash         `json:"-"`
	TransactionPosition uint64              `json:"-"`
	Type                string              `json:"type"`
	Time                string              `json:"-"`
}

type flatCallTraceAction struct {
	Author         common.Address `json:"author,omitempty"`
	RewardType     string         `json:"rewardType,omitempty"`
	SelfDestructed common.Address `json:"address,omitempty"`
	Balance        hexutil.Big    `json:"balance,omitempty"`
	CallType       string         `json:"callType,omitempty"`
	CreationMethod string         `json:"creationMethod,omitempty"`
	From           common.Address `json:"from,omitempty"`
	Gas            hexutil.Uint64 `json:"gas,omitempty"`
	Init           hexutil.Bytes  `json:"init,omitempty"`
	Input          hexutil.Bytes  `json:"input,omitempty"`
	RefundAddress  common.Address `json:"refundAddress,omitempty"`
	To             common.Address `json:"to,omitempty"`
	Value          hexutil.Big    `json:"value,omitempty"`
}

type flatCallTraceResult struct {
	Address common.Address `json:"address,omitempty"`
	Code    hexutil.Bytes  `json:"code,omitempty"`
	GasUsed hexutil.Uint64 `json:"gasUsed,omitempty"`
	Output  hexutil.Bytes  `json:"output,omitempty"`
}

// flatCallTracerTest defines a single test to check the call tracer against.
type flatCallTracerTest struct {
	Genesis      core.Genesis    `json:"genesis"`
	Context      callContext     `json:"context"`
	Input        string          `json:"input"`
	TracerConfig json.RawMessage `json:"tracerConfig"`
	Result       []flatCallTrace `json:"result"`
}

func flatCallTracerTestRunner(tracerName string, filename string, dirPath string, t testing.TB) error {
	// Call tracer test found, read if from disk
	blob, err := os.ReadFile(filepath.Join("testdata", dirPath, filename))
	if err != nil {
		return fmt.Errorf("failed to read testcase: %v", err)
	}
	test := new(flatCallTracerTest)
	if err := json.Unmarshal(blob, test); err != nil {
		return fmt.Errorf("failed to parse testcase: %v", err)
	}
	// Configure a blockchain with the given prestate
	tx := new(types.Transaction)
	if err := rlp.DecodeBytes(common.FromHex(test.Input), tx); err != nil {
		return fmt.Errorf("failed to parse testcase input: %v", err)
	}
	signer := types.MakeSigner(test.Genesis.Config, new(big.Int).SetUint64(uint64(test.Context.Number)), uint64(test.Context.Time))
	context := vm.BlockContext{
		CanTransfer: core.CanTransfer,
		Transfer:    core.Transfer,
		Coinbase:    test.Context.Miner,
		BlockNumber: new(big.Int).SetUint64(uint64(test.Context.Number)),
		Time:        uint64(test.Context.Time),
		Difficulty:  (*big.Int)(test.Context.Difficulty),
		GasLimit:    uint64(test.Context.GasLimit),
	}
	state := tests.MakePreState(rawdb.NewMemoryDatabase(), test.Genesis.Alloc, false, rawdb.HashScheme)
	defer state.Close()

	// Create the tracer, the EVM environment and run it
	tracer, err := directory.DefaultDirectory.New(tracerName, new(directory.Context), test.TracerConfig)
	if err != nil {
		return fmt.Errorf("failed to create call tracer: %v", err)
	}

	statedb.SetLogger(tracer)
	msg, err := core.TransactionToMessage(tx, signer, context.BaseFee)
	if err != nil {
		return fmt.Errorf("failed to prepare transaction for tracing: %v", err)
	}
<<<<<<< HEAD
	evm := vm.NewEVM(context, core.NewEVMTxContext(msg), statedb, test.Genesis.Config, vm.Config{Tracer: tracer})
	tracer.CaptureTxStart(evm, tx, msg.From)
	vmRet, err := core.ApplyMessage(evm, msg, new(core.GasPool).AddGas(tx.Gas()))
	if err != nil {
=======
	evm := vm.NewEVM(context, core.NewEVMTxContext(msg), state.StateDB, test.Genesis.Config, vm.Config{Tracer: tracer})
	st := core.NewStateTransition(evm, msg, new(core.GasPool).AddGas(tx.Gas()))

	if _, err = st.TransitionDb(); err != nil {
>>>>>>> 8321fe2f
		return fmt.Errorf("failed to execute transaction: %v", err)
	}
	tracer.CaptureTxEnd(&types.Receipt{GasUsed: vmRet.UsedGas}, nil)

	// Retrieve the trace result and compare against the etalon
	res, err := tracer.GetResult()
	if err != nil {
		return fmt.Errorf("failed to retrieve trace result: %v", err)
	}
	ret := make([]flatCallTrace, 0)
	if err := json.Unmarshal(res, &ret); err != nil {
		return fmt.Errorf("failed to unmarshal trace result: %v", err)
	}
	if !jsonEqualFlat(ret, test.Result) {
		t.Logf("test %s failed", filename)

		// uncomment this for easier debugging
		// have, _ := json.MarshalIndent(ret, "", " ")
		// want, _ := json.MarshalIndent(test.Result, "", " ")
		// t.Logf("trace mismatch: \nhave %+v\nwant %+v", string(have), string(want))

		// uncomment this for harder debugging <3 meowsbits
		// lines := deep.Equal(ret, test.Result)
		// for _, l := range lines {
		// 	t.Logf("%s", l)
		// 	t.FailNow()
		// }

		t.Fatalf("trace mismatch: \nhave %+v\nwant %+v", ret, test.Result)
	}
	return nil
}

// Iterates over all the input-output datasets in the tracer parity test harness and
// runs the Native tracer against them.
func TestFlatCallTracerNative(t *testing.T) {
	testFlatCallTracer("flatCallTracer", "call_tracer_flat", t)
}

func testFlatCallTracer(tracerName string, dirPath string, t *testing.T) {
	files, err := os.ReadDir(filepath.Join("testdata", dirPath))
	if err != nil {
		t.Fatalf("failed to retrieve tracer test suite: %v", err)
	}
	for _, file := range files {
		if !strings.HasSuffix(file.Name(), ".json") {
			continue
		}
		file := file // capture range variable
		t.Run(camel(strings.TrimSuffix(file.Name(), ".json")), func(t *testing.T) {
			t.Parallel()

			err := flatCallTracerTestRunner(tracerName, file.Name(), dirPath, t)
			if err != nil {
				t.Fatal(err)
			}
		})
	}
}

// jsonEqual is similar to reflect.DeepEqual, but does a 'bounce' via json prior to
// comparison
func jsonEqualFlat(x, y interface{}) bool {
	xTrace := new([]flatCallTrace)
	yTrace := new([]flatCallTrace)
	if xj, err := json.Marshal(x); err == nil {
		json.Unmarshal(xj, xTrace)
	} else {
		return false
	}
	if yj, err := json.Marshal(y); err == nil {
		json.Unmarshal(yj, yTrace)
	} else {
		return false
	}
	return reflect.DeepEqual(xTrace, yTrace)
}

func BenchmarkFlatCallTracer(b *testing.B) {
	files, err := filepath.Glob("testdata/call_tracer_flat/*.json")
	if err != nil {
		b.Fatalf("failed to read testdata: %v", err)
	}

	for _, file := range files {
		filename := strings.TrimPrefix(file, "testdata/call_tracer_flat/")
		b.Run(camel(strings.TrimSuffix(filename, ".json")), func(b *testing.B) {
			for n := 0; n < b.N; n++ {
				err := flatCallTracerTestRunner("flatCallTracer", filename, "call_tracer_flat", b)
				if err != nil {
					b.Fatal(err)
				}
			}
		})
	}
}<|MERGE_RESOLUTION|>--- conflicted
+++ resolved
@@ -102,22 +102,15 @@
 		return fmt.Errorf("failed to create call tracer: %v", err)
 	}
 
-	statedb.SetLogger(tracer)
+	state.StateDB.SetLogger(tracer)
 	msg, err := core.TransactionToMessage(tx, signer, context.BaseFee)
 	if err != nil {
 		return fmt.Errorf("failed to prepare transaction for tracing: %v", err)
 	}
-<<<<<<< HEAD
-	evm := vm.NewEVM(context, core.NewEVMTxContext(msg), statedb, test.Genesis.Config, vm.Config{Tracer: tracer})
+	evm := vm.NewEVM(context, core.NewEVMTxContext(msg), state.StateDB, test.Genesis.Config, vm.Config{Tracer: tracer})
 	tracer.CaptureTxStart(evm, tx, msg.From)
 	vmRet, err := core.ApplyMessage(evm, msg, new(core.GasPool).AddGas(tx.Gas()))
 	if err != nil {
-=======
-	evm := vm.NewEVM(context, core.NewEVMTxContext(msg), state.StateDB, test.Genesis.Config, vm.Config{Tracer: tracer})
-	st := core.NewStateTransition(evm, msg, new(core.GasPool).AddGas(tx.Gas()))
-
-	if _, err = st.TransitionDb(); err != nil {
->>>>>>> 8321fe2f
 		return fmt.Errorf("failed to execute transaction: %v", err)
 	}
 	tracer.CaptureTxEnd(&types.Receipt{GasUsed: vmRet.UsedGas}, nil)
